--- conflicted
+++ resolved
@@ -8,34 +8,6 @@
 var guillardiaThetaSRAData = require('./guillardia-theta.sra')
 
 test('Download list', function (t) {
-<<<<<<< HEAD
-  t.plan(2)
-
-  async.series([
-    subtest1,
-    subtest2
-  ])
-
-  function subtest1 (cb) {
-    ncbi.urls('assembly', 'Guillardia theta')
-    .on('data', function (data) {
-      var msg = 'should take a database name (assembly) and search term (Guillardia theta), and list datasets URLs'
-      t.deepEqual(data, testData.assembly['guillardia-theta'].urls, msg)
-      cb()
-    })
-  }
-
-  function subtest2 (cb) {
-    var results = []
-    ncbi.urls('sra', 'Guillardia theta')
-    .on('data', function (data) { results.push(data) })
-    .on('end', function (data) {
-      var msg = 'should take a database name (sra) and search term (Guillardia theta), and list datasets URLs'
-      t.deepEqual(results, testData.sra['guillardia-theta'].urls, msg)
-      cb()
-    })
-  }
-=======
   var msg = 'should take a database name (assembly) and search term (Guillardia theta), and list datasets URLs'
   var db = 'assembly'
   var expResult = [testData.assembly['guillardia-theta'].urls]
@@ -59,7 +31,6 @@
     t.deepEqual(results, expResult, msg)
     setTimeout(t.end, 2000)
   })
->>>>>>> d124a9f9
 })
 
 test('Download', function (t) {
@@ -99,101 +70,6 @@
 })
 
 test('Search', function (t) {
-<<<<<<< HEAD
-  t.plan(3)
-
-  async.series([
-    subtest1,
-    subtest2,
-    subtest3
-  ])
-
-  function subtest1 (cb) {
-    ncbi.search('assembly', 'Guillardia theta')
-    .on('data', function (data) {
-      var msg = 'should take a database name and search term, and return the data'
-      t.deepEqual(data, testData.assembly['guillardia-theta'].search, msg)
-      cb()
-    })
-  }
-
-  function subtest2 (cb) {
-    var results1 = []
-    ncbi.search('sra', 'Guillardia theta')
-    .on('data', function (data) { results1.push(data) })
-    .on('end', function () {
-      var msg = 'same as previous but searching sra instead of assembly'
-      t.deepEqual(results1, guillardiaThetaSRAData, msg)
-      cb()
-    })
-  }
-
-  function subtest3 (cb) {
-    var results2 = []
-    ncbi.search({ db: 'sra', term: 'Guillardia theta', limit: 1 })
-    .on('data', function (data) { results2.push(data) })
-    .on('end', function () {
-      var msg = 'same as previous but with a limit of 1'
-      guillardiaThetaSRAData.forEach(findMatchAndTest)
-      function findMatchAndTest (sradata) {
-        if (sradata.uid === results2[0].uid) {
-          t.deepEqual(results2, [sradata], msg)
-          cb()
-        }
-      }
-    })
-  }
-
-  // These tests fail randomly on Travis because of network speed
-  // var start1 = Date.now()
-  // ncbi.search({ db: 'sra', term: 'human', limit: 500, throughput: 500 })
-  // .on('data', function(data) {})
-  // .on('end', function() {
-  //   var msg = 'get 500 objects fast from sra using throughput of 500 per request'
-  //   var seconds = (Date.now() - start1) / 1000
-  //   var fast = seconds < 10
-  //   t.ok(fast, msg)
-  // })
-  //
-  // var start2 = Date.now()
-  // ncbi.search({ db: 'sra', term: 'human', limit: 500, throughput: 5 })
-  // .on('data', function(data) {})
-  // .on('end', function() {
-  //   var msg = 'get 500 objects slowly from sra using throughput of 5 per request'
-  //   var seconds = (Date.now() - start2) / 1000
-  //   var slow = seconds > 10
-  //   t.ok(slow, msg)
-  // })
-})
-
-test('Link', function (t) {
-  t.plan(2)
-
-  async.series([
-    subtest1,
-    subtest2
-  ])
-
-  function subtest1 (cb) {
-    var results = []
-    ncbi.link('sra', 'bioproject', '35533')
-    .on('data', function (data) { results.push(data) })
-    .on('end', function () {
-      var msg = 'should take names for source database, destination database and a NCBI UID, and return the link'
-      t.deepEqual(results, testData.link['sra-bioproject']['35533'], msg)
-      cb()
-    })
-  }
-
-  function subtest2 (cb) {
-    ncbi.link('bioproject', 'assembly', '53577')
-    .on('data', function (data) {
-      var msg = 'same as previous, but doing bioproject->assembly instead of sra->assembly to try get same assembly UID as Search'
-      t.deepEqual(data.destUIDs[0], testData.assembly['guillardia-theta'].search.uid, msg)
-      cb()
-    })
-  }
-=======
   var results1 = []
   var stream = ncbi.search('assembly', 'Guillardia theta')
   stream.on('data', function (data) { results1.push(data) })
@@ -253,5 +129,4 @@
     t.deepEqual(results[0].destUIDs[0], testData.assembly['guillardia-theta'].search.uid, msg)
     setTimeout(t.end, 2000)
   })
->>>>>>> d124a9f9
 })